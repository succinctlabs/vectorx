--- conflicted
+++ resolved
@@ -26,7 +26,6 @@
 serde_json = "1.0.86"
 tokio = { version = "1.2.0", features = ["full"] }
 tokio-tungstenite = { version = "0.17.2", features = ["native-tls"] }
-<<<<<<< HEAD
 avail-subxt = {git = "https://github.com/availproject/avail.git", rev = "b68af9607e3d0db972eb54b1ccea70223584cfe9"}
 subxt = "0.27"
 async-trait = "0.1.73"
@@ -38,10 +37,6 @@
 sp-core = "23.0.0"
 sha256 = "1.4.0"
 succinct_avail_utils = { path = "../utils" }
-=======
-ethers = "2.0.10"
->>>>>>> 0ccdba59
-
 
 [dev-dependencies]
 anyhow = "1.0.68"