--- conflicted
+++ resolved
@@ -11,11 +11,8 @@
 use std::ops::Deref;
 
 use avail_subxt::config::Header as HeaderTrait;
-<<<<<<< HEAD
+use avail_subxt::subxt_rpc::RpcParams;
 use avail_subxt::{api, build_client};
-=======
-use avail_subxt::subxt_rpc::RpcParams;
->>>>>>> 745d54b0
 use codec::Encode;
 use log::debug;
 use plonky2x::frontend::ecc::curve25519::ed25519::eddsa::DUMMY_SIGNATURE;
@@ -24,23 +21,9 @@
 use vectorx::input::types::{GrandpaJustification, SignerMessage, StoredJustificationData};
 use vectorx::input::RpcDataFetcher;
 
-// Save every 90 blocks (every 30 minutes).
-const BLOCK_SAVE_INTERVAL: usize = 90;
-
-<<<<<<< HEAD
+const BLOCK_SAVE_INTERVAL: usize = 30;
 async fn listen_for_justifications(mut fetcher: RpcDataFetcher) {
-    let sub: Result<avail_subxt::rpc::Subscription<GrandpaJustification>, subxt::Error> = fetcher
-=======
-    // Save every 30 blocks (every 10 minutes).
-    const BLOCK_SAVE_INTERVAL: usize = 30;
-    debug!(
-        "Starting indexer, saving every {} blocks.",
-        BLOCK_SAVE_INTERVAL
-    );
-
-    let mut fetcher = RpcDataFetcher::new().await;
     let sub: Result<avail_subxt::subxt_rpc::Subscription<GrandpaJustification>, _> = fetcher
->>>>>>> 745d54b0
         .client
         .rpc()
         .deref()
@@ -182,8 +165,7 @@
 
     // Create a new map from chain name to WS URL.
     let mut chain_to_url = HashMap::new();
-    chain_to_url.insert("goldberg", "wss://couscous-devnet.avail.tools:443/ws");
-    chain_to_url.insert("couscous", "wss://goldberg.avail.tools:443/ws");
+    chain_to_url.insert("goldberg", "wss://rpc-testnet.avail.tools:443/ws");
 
     // Spawn new listeners for each chain.
     for (chain, url) in chain_to_url {
@@ -193,7 +175,7 @@
         );
 
         let fetcher = RpcDataFetcher {
-            client: build_client(url, false).await.unwrap(),
+            client: build_client(url, false).await.unwrap().0,
             redis_client: vectorx::input::RedisClient::new().await,
             chain_name: String::from(chain),
             avail_url: String::from(url),
